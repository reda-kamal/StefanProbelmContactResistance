--- conflicted
+++ resolved
@@ -38,11 +38,7 @@
                            'max_iters', 3, ...
                            'factor',    1.5, ...
                            'cfl_shrink',0.75, ...
-<<<<<<< HEAD
-                           'tol_abs_T', 3.0, ...
-=======
                            'tol_abs_T', 0.15, ...
->>>>>>> 698df881
                            'tol_rel_T', 0.01, ...
                            'tol_abs_q', 200, ...
                            'tol_rel_q', 0.01 ...
@@ -84,9 +80,4 @@
 plot_profiles(caseB);
 plot_diff_profile(caseB);
 plot_conductance(caseB, R_c, 0.1);
-<<<<<<< HEAD
-plot_flux(caseB, R_c, 0.1);
-plot_front_history(caseB);
-=======
-plot_flux(caseB, R_c, 0.1);
->>>>>>> 698df881
+plot_flux(caseB, R_c, 0.1);